import { defaultKeymap, historyField, indentWithTab } from '@codemirror/commands';
import { indentUnit, type LanguageSupport } from '@codemirror/language';
import type { Diagnostic } from '@codemirror/lint';
import {
	Compartment,
	EditorState,
	StateEffect,
	type Extension,
	type Transaction,
	type TransactionSpec,
} from '@codemirror/state';
import { EditorView, ViewUpdate, keymap } from '@codemirror/view';
import type { Properties as CSSProperties } from 'csstype';
import { map, type MapStore } from 'nanostores';
import type { ActionReturn } from 'svelte/action';

type MaybePromise<T> = T | Promise<T>;

// type NeoCMDecorations = {
// 	mark: { from: number; to: number; class?: string; attributes?: Record<string, string> };
// };

type Styles = {
	[val: string]: CSSProperties | Styles;
};

export type NeoCodemirrorOptions = {
	/**
	 * Value of the editor. Required
	 *
	 * @example
	 * ```svelte
	 * <div use:codemirror={{ value: `let code = 'wow'` }} />
	 * ```
	 */
	value: string;

	/**
	 * The editor setup to apply. Can be either `basic` or `minimal`.
	 * Defaults to no setup
	 *
	 * @default undefined
	 *
	 * @example
	 * ```svelte
	 * <div use:codemirror={{ setup: 'minimal' }} />
	 * ```
	 *
	 * @see https://codemirror.net/docs/ref/#codemirror.basicSetup
	 * @see https://codemirror.net/docs/ref/#codemirror.minimalSetup
	 */
	setup?: 'basic' | 'minimal';

	/**
	 * The language to use. Can be either a `LanguageSupport` or a string.
	 * Defaults to none.
	 *
	 * When it is a `LanguageSupport`, it will be passed directly to codemirror. However, when it is a string, it will be used to get the language support from the `langMap` option.
	 *
	 * @see langMap option
	 *
	 * @default undefined
	 *
	 * @example
	 * ```svelte
	 * <script>
	 * 	import { javascript } from '@codemirror/lang-javascript';
	 * </script>
	 *
	 * <div use:codemirror={{ lang: javascript() }} />
	 * ```
	 *
	 * @example
	 * ```svelte
	 * <script>
	 * 	import { javascript } from '@codemirror/lang-javascript';
	 * 	import { html } from '@codemirror/lang-html';
	 * </script>
	 *
	 * <div
	 *   use:codemirror={{
	 *     lang: 'html',
	 *     langMap: {
	 *       html: () => html(),
	 *       js: () => javascript({ typescript: true })
	 *     }
	 *   }}
	 * />
	 * ```
	 */
	lang?: LanguageSupport | string;

	/**
	 * A map of language names to functions that return a `LanguageSupport`. Can be promises too.
	 *
	 * A use case would be having an instance of codemirror
	 * that switches its language based on file type chosen. In that case, combining with dynamic imports can be a great performance boost.
	 *
	 * @default undefined
	 *
	 * @example
	 * ```svelte
	 * <div
	 *   use:codemirror={{
	 *     lang: 'html',
	 *     langMap: {
	 *       html: () => import('@codemirror/lang-html').then((m) => m html()),
	 *       js: () => import('@codemirror/lang-javascript').then((m) => m javascript({ typescript: true }))
	 *     }
	 *   }}
	 * />
	 * ```
	 */
	langMap?: Record<string, () => MaybePromise<LanguageSupport>>;

	/**
	 * Whether to use tabs or spaces. Defaults to spaces.
	 *
	 * @default false
	 *
	 * @example
	 * ```svelte
	 * <div use:codemirror={{ useTabs: true }} />
	 * ```
	 *
	 * @see https://codemirror.net/docs/ref/#commands.indentWithTab
	 */
	useTabs?: boolean;

	/**
	 * The size of a tab in spaces. Defaults to 2.
	 *
	 * @default 2
	 *
	 * @see https://codemirror.net/docs/ref/#state.EditorState^tabSize
	 *
	 * @example
	 * ```svelte
	 * <div use:codemirror={{ tabSize: 4 }} />
	 * ```
	 */
	tabSize?: number;

	/**
	 * Whether to open the editor in readonly mode. Note its different from `editable`, which allows you to focus cursor in editor, but not make any changes.
	 * Defaults to false.
	 *
	 * @default false
	 *
	 * @example
	 * ```svelte
	 * <div use:codemirror={{ readonly: true }} />
	 * ```
	 *
	 * @see https://codemirror.net/docs/ref/#state.EditorState^readOnly
	 */
	readonly?: boolean;

	/**
	 * Cursor Position. If not specified, defaults to the start of the document.
	 *
	 * @default undefined
	 *
	 * @example
	 * ```svelte
	 * <div use:codemirror={{ cursorPos: 10 }} />
	 * ```
	 */
	cursorPos?: number;

	/**
	 * Whether to autocomplete the language's basics
	 *
	 * @default true
	 *
	 * @example
	 * ```svelte
	 * <div use:codemirror={{ autocomplete: false }} />
	 * ```
	 */
	autocomplete?: boolean | Parameters<typeof import('@codemirror/autocomplete').autocompletion>[0];

	/**
	 * Styles to pass to EditorView.theme. Defaults to none.
	 *
	 * @default undefined
	 *
	 * @example
	 * ```svelte
	 * <div use:codemirror={{ styles: { '.cm-scroller': { overflow: 'hidden' } } }} />
	 * ```
	 *
	 * @see https://codemirror.net/6/docs/ref/#view.EditorView^theme
	 */
	styles?: Styles;

	/**
	 * The theme to use. Of type `Extension`. Defaults to none.
	 *
	 * @default undefined
	 *
	 * @example
	 * ```svelte
	 * <script>
	 * 	import { oneDark } from '@codemirror/theme-one-dark';
	 * </script>
	 *
	 * <div use:codemirror={{ theme: oneDark }} />
	 * ```
	 */
	theme?: Extension;

	/**
	 * Diagnostics data to pass to the editor. Defaults to none.
	 *
	 * @default undefined
	 *
	 * @example
	 * ```svelte
	 * <script>
	 * 	import { javascript } from '@codemirror/lang-javascript';
	 *
	 * 	const diagnostics = [
	 * 		{
	 * 			from: 0,
	 * 			to: 10,
	 * 			message: 'This is a diagnostic message',
	 * 			severity: 'error'
	 * 		}
	 * 	];
	 *
	 * 	const lang = javascript({ typescript: true });
	 * </script>
	 *
	 * <div use:codemirror={{ lang, diagnostics }} />
	 * ```
	 *
	 * @see https://codemirror.net/docs/ref/#lint
	 */
	diagnostics?: Diagnostic[];
	// decorations?: NeoCMDecorations;

	/**
	 * The extensions to use. Defaults to empty array.
	 *
	 * @default []
	 *
	 * @example
	 * ```svelte
	 * <script>
	 * 	import { closeBrackets } from '@codemirror/autocomplete';
	 * 	import { bracketMatching, codeFolding } from '@codemirror/language';
	 * </script>
	 *
	 * <div use:codemirror={{ extensions: [closeBrackets(), bracketMatching(), codeFolding()] }} />
	 * ```
	 */
	extensions?: Extension[];

	/**
	 * Instance store passed to the editor. This is created with `withCodemirrorInstance` function. It lets you track any and all state changes.
	 *
	 * @default undefined
	 *
	 * @example
	 * ```svelte
	 * <script>
	 * 	import { withCodemirrorInstance } from '@neocodemirror/svelte';
	 *
	 * 	const instanceStore = withCodemirrorInstance();
	 *
	 * $: console.log($instanceStore);
	 * </script>
	 *
	 * <div use:codemirror={{ instanceStore }} />
	 * ```
	 */
	instanceStore?: MapStore<CodemirrorInstance>;

	/**
	 * Options to config the behavior of the onChange/onTextChange callback. You can specify a kind
	 * between throttle and debounce and a duration as a number of milliseconds. This prevent the callback from being called
	 * too many times either by debouncing the change handler or by throttling it.
	 *
	 * @default { kind: 'debounce', duration: 50 }
	 *
	 * @example
	 * ```svelte
	 * <div use:codemirror={{ onChangeBehavior: { kind: 'throttle', duration: 350 } />
	 * ```
	 */
	onChangeBehavior?: {
		kind?: 'debounce' | 'throttle';
		duration?: number;
	};
<<<<<<< HEAD
	/**
	 * If present it will make the codemirror instance enter document mode. This means that whenever
	 * the documentId changes the state of the codemirror instance is reset and stored in a map.
	 * If there's a stored state for the new documentId it will be restored. This allows, for example
	 * to keep different history for different documents.
	 *
	 * @default undefined
	 *
	 * @example
	 * ```svelte
	 * <div use:codemirror={{ documentId: "file.txt" />
	 * ```
	 */
	documentId?: string;
	/**
	 * This callback is called before the old codemirror state is pushed to the instance. This
	 * allows you to store some non serializable state (some extensions may not properly use facets)
	 * that you can than restore in the onDocumentChanged callback.
	 */
	onDocumentChanging?: () => void;
	/**
	 * This callback is called right after the state for the new document has been updated.
	 */
	onDocumentChanged?: () => void;
=======
>>>>>>> a124885d
};

type CodemirrorInstance = {
	view: EditorView | null;
	extensions: Extension | null;
	value: string | null;
};

export const withCodemirrorInstance = () =>
	map<CodemirrorInstance>({
		view: null,
		extensions: null,
		value: null,
	});

export const codemirror = (
	node: HTMLElement,
	options: NeoCodemirrorOptions
): ActionReturn<
	NeoCodemirrorOptions,
	{
		'on:codemirror:textChange'?: (e: CustomEvent<string>) => void;
		'on:codemirror:change'?: (e: CustomEvent<Transaction>) => void;
		'on:codemirror:documentChanging'?: (e: CustomEvent<void>) => void;
		'on:codemirror:documentChanged'?: (e: CustomEvent<void>) => void;
	}
> => {
	if (is_undefined(options)) throw new Error('No options provided. At least `value` is required.');

	let {
		value,
		instanceStore,
		diagnostics,
		onChangeBehavior = { kind: 'debounce', duration: 50 },
<<<<<<< HEAD
		documentId,
=======
>>>>>>> a124885d
	} = options;

	const EDITOR_STATE_MAP = new Map<string, string>();

	let fulfill_editor_initialized: (...args: any) => void;
	let editor_initialized = new Promise((r) => (fulfill_editor_initialized = r));
	let view: EditorView;

	let internal_extensions: Extension[] = [];

	const setup_compartment = new Compartment();
	const lang_compartment = new Compartment();
	const theming_compartment = new Compartment();
	const tabs_compartment = new Compartment();
	const readonly_compartment = new Compartment();
	const extensions_compartment = new Compartment();
	const autocomplete_compartment = new Compartment();

	const watcher = EditorView.updateListener.of((view_update) => on_change(view_update));

	async function make_extensions(options: NeoCodemirrorOptions) {
		return [
			watcher,
			// User extensions matter the most, keep em on top
			extensions_compartment.of(get_user_extensions(options)),

			// Autocomplete may come built in with setup: basic, so always keep it above setup_compartment
			autocomplete_compartment.of(await get_autocompletion(options)),

			setup_compartment.of((await get_setup(options)) ?? []),

			// Needs to be under `setup` because setup, if there, will add the indentWithTab
			keymap.of([...defaultKeymap, ...(options.useTabs ? [indentWithTab] : [])]),
			lang_compartment.of(await get_lang(options)),
			theming_compartment.of(get_theme(options)),
			tabs_compartment.of(await get_tab_setting(options)),
			readonly_compartment.of(get_readonly(options)),
		];
	}

	function handle_change(view_update: ViewUpdate): void {
		const new_value = view.state.doc.toString();

		if (!is_equal(new_value, value)) {
			value = new_value;
<<<<<<< HEAD
			dispatch_event(node, 'codemirror:textChange', value);
			options.onTextChange?.(value);
=======

			node.dispatchEvent(new CustomEvent('codemirror:textChange', { detail: value }));
>>>>>>> a124885d
		}

		instanceStore?.set({ value, view, extensions: internal_extensions });

<<<<<<< HEAD
		dispatch_event(node, 'codemirror:change', tr);
		options.onChange?.(tr);
=======
		node.dispatchEvent(new CustomEvent('codemirror:change', { detail: view_update }));
>>>>>>> a124885d
	}

	const { kind: behaviorKind = 'debounce', duration: behaviorDuration = 50 } = onChangeBehavior;

	let on_change =
		behaviorKind === 'debounce'
			? debounce(handle_change, behaviorDuration)
			: throttle(handle_change, behaviorDuration);

	(async () => {
		internal_extensions = await make_extensions(options);

		const state = EditorState.create({
			doc: value,
			extensions: internal_extensions,
			selection: {
				anchor: options.cursorPos ?? 0,
				head: options.cursorPos ?? 0,
			},
		});

		view = new EditorView({
			state,
			parent: node,
		});

		make_diagnostics(view, diagnostics);

		// Focus the editor if the cursor position is set
		if (!is_undefined(options.cursorPos)) view.focus();

		instanceStore?.set({
			view: view,
			extensions: internal_extensions,
			value,
		});

		fulfill_editor_initialized!();
	})();

	return {
		async update(new_options: NeoCodemirrorOptions) {
			await editor_initialized;

			// The final transaction object to be applied
			const transaction: TransactionSpec = {};
<<<<<<< HEAD
			if (value !== new_options.value) {
=======

			if (!is_equal(value, new_options.value)) {
>>>>>>> a124885d
				value = new_options.value;

				transaction.changes = {
					from: 0,
					to: view.state.doc.length,
					insert: value,
				};
			}

			if (
				!is_undefined(new_options.cursorPos) &&
				!is_equal(options.cursorPos, new_options.cursorPos)
			) {
				transaction.selection = {
					anchor: new_options.cursorPos ?? 0,
					head: new_options.cursorPos ?? 0,
				};

				view.focus();
			}

			async function append_effect(
				compartment: Compartment,
				options_list: (keyof NeoCodemirrorOptions)[],
				factory: (options: NeoCodemirrorOptions) => MaybePromise<any>
			) {
				transaction.effects = transaction.effects ?? [];

				for (const option_name of options_list) {
					const new_option = new_options[option_name];
					const old_option = options[option_name];

					const effects = transaction.effects as StateEffect<any>[];

					if (typeof new_option !== 'undefined') {
						if (new_option !== old_option) {
							effects.push(compartment.reconfigure(await factory(new_options)));
						}
					} else {
						return effects.push(compartment.reconfigure([]));
					}
				}
			}

			// Run them all in parallel
			await Promise.all([
				append_effect(setup_compartment, ['setup'], get_setup),
				append_effect(lang_compartment, ['lang'], get_lang),
				append_effect(tabs_compartment, ['useTabs', 'tabSize'], get_tab_setting),
				append_effect(theming_compartment, ['theme'], get_theme),
				append_effect(extensions_compartment, ['extensions'], get_user_extensions),
				append_effect(readonly_compartment, ['readonly'], get_readonly),
				append_effect(autocomplete_compartment, ['autocomplete'], get_autocompletion),
			]);

			// we need to get the state before the transaction apply because the
			// transaction also changes the value
			const pre_transaction_state = view.state.toJSON({ history: historyField });

			view.dispatch(transaction);
			make_diagnostics(view, new_options.diagnostics);

			internal_extensions = await make_extensions(new_options);

			if (options.documentId && options.documentId !== new_options.documentId) {
				// keep track of the old state
				EDITOR_STATE_MAP.set(options.documentId, pre_transaction_state);
				// if there's a new documentId
				if (new_options.documentId) {
					// we recover the state from the map
					const old_state = EDITOR_STATE_MAP.get(new_options.documentId);
					// we dispatch the events for document changing, this allows
					// the user to store non serializable state (looking at you vim)
					dispatch_event(node, 'codemirror:documentChanging');
					options.onDocumentChanging?.();
					// we set the state...if there's the old state we convert it from
					// json and add back the history field otherwise we create a brand
					// new state to wipe the history of the old one
					view.setState(
						old_state
							? EditorState.fromJSON(
									old_state,
									{ extensions: internal_extensions, doc: new_options.value },
									{
										history: historyField,
									}
							  )
							: EditorState.create({
									doc: new_options.value,
									extensions: internal_extensions,
							  })
					);
					// we dispatch the events for the documentChanged
					dispatch_event(node, 'codemirror:documentChanged');
					options.onDocumentChanged?.();
				}
			}

			instanceStore?.set({
				view: view,
				extensions: internal_extensions,
				value,
			});

			const { kind: behaviorKind = 'debounce', duration: behaviorDuration = 50 } =
				new_options.onChangeBehavior ?? { kind: 'debounce', duration: 50 };

			if (
<<<<<<< HEAD
				options.onChangeBehavior?.kind !== behaviorKind ||
				options.onChangeBehavior.duration !== behaviorDuration
=======
				!is_equal(options.onChangeBehavior?.kind, behaviorKind) ||
				!is_equal(options.onChangeBehavior?.duration, behaviorDuration)
>>>>>>> a124885d
			) {
				on_change =
					behaviorKind === 'debounce'
						? debounce(handle_change, behaviorDuration)
						: throttle(handle_change, behaviorDuration);
			}

			options = new_options;
		},

		destroy() {
			editor_initialized.then(() => view?.destroy());
		},
	};
};

async function get_setup(options: NeoCodemirrorOptions) {
	const { setup } = options;

	if (is_undefined(setup)) return [];
	if (setup === 'basic') return (await import('./basic-setup')).default(options);
	if (setup === 'minimal') return (await import('./minimal-setup')).default(options);

	throw new Error(
		'`setup` can only be `basic` or `minimal`. If you wish to provide another setup, pass through `extensions` prop.'
	);
}

async function get_lang({ lang, langMap }: NeoCodemirrorOptions) {
	if (is_undefined(lang)) return [];

	if (typeof lang === 'string') {
		if (!langMap) throw new Error('`langMap` is required when `lang` is a string.');
		if (!(lang in langMap)) throw new Error(`Language "${lang}" is not defined in \`langMap\`.`);

		const lang_support = await langMap[lang]();

		return lang_support;
	}

	return lang;
}

function get_theme({ theme, styles }: NeoCodemirrorOptions): Extension[] {
	// @ts-ignore
	return [theme, styles && EditorView.theme(styles)].filter(Boolean);
}

async function get_tab_setting({ useTabs = false, tabSize = 2 }: NeoCodemirrorOptions) {
	return [EditorState.tabSize.of(tabSize), indentUnit.of(useTabs ? '\t' : ' '.repeat(tabSize))];
}

async function get_autocompletion({ autocomplete }: NeoCodemirrorOptions) {
	if (is_undefined(autocomplete)) return [];

	const { autocompletion } = await import('@codemirror/autocomplete');

	return autocompletion(typeof autocomplete === 'object' && autocomplete ? autocomplete : {});
}

function get_readonly({ readonly }: NeoCodemirrorOptions) {
	return EditorState.readOnly.of(!!readonly);
}

function get_user_extensions({ extensions }: NeoCodemirrorOptions) {
	return extensions ?? [];
}

async function make_diagnostics(
	view: EditorView,
	diagnostics: NeoCodemirrorOptions['diagnostics']
) {
	if (is_undefined(diagnostics)) return;

	const { setDiagnostics } = await import('@codemirror/lint');

	const tr = setDiagnostics(view.state, diagnostics ?? []);
	view.dispatch(tr);
}

const is_equal = (a: unknown, b: unknown) => a === b;
const is_undefined = (a: any): a is undefined => typeof a === 'undefined';

/**
 * Reduce calls to the passed function with debounce.
 *
 * @param func - Function to debounce.
 * @param threshold - The delay to avoid recalling the function.
 * @param execAsap - If true, the Function is called at the start of the threshold, otherwise the Function is called at the end of the threshold.
 */
function debounce<T extends (...args: any[]) => any>(
	func: T,
	threshold: number,
	execAsap = false
): T {
	let timeout: any;

	return function debounced(this: any, ...args: any[]): any {
		const self = this;

		if (timeout) clearTimeout(timeout);
		else if (execAsap) func.apply(self, args);

		timeout = setTimeout(delayed, threshold || 100);

		function delayed(): void {
			if (!execAsap) func.apply(self, args);
			timeout = null;
		}
	} as T;
}

/**
 * Reduce calls to the passed function with throttle.
 *
 * @param func - Function to throttle.
 * @param threshold - The delay to avoid recalling the function.
 */
function throttle<T extends (...args: any[]) => any>(func: T, threshold: number): T {
	let last_args: Parameters<T> | null;
	let should_wait = false;
	function timeout_function(self: any) {
		if (last_args) {
			func.apply(self, last_args);
			setTimeout(timeout_function, threshold, self);
			last_args = null;
			return;
		}
		should_wait = false;
	}

	return function throttled(this: any, ...args: Parameters<T>): any {
		const self = this;

		if (should_wait) {
			last_args = args;
			return;
		}

		func.apply(self, args);
		should_wait = true;
		setTimeout(timeout_function, threshold, self);
	} as T;
}

function dispatch_event(node: Node, event: string, detail?: unknown) {
	node.dispatchEvent(new CustomEvent(event, detail ? { detail } : undefined));
}<|MERGE_RESOLUTION|>--- conflicted
+++ resolved
@@ -293,7 +293,6 @@
 		kind?: 'debounce' | 'throttle';
 		duration?: number;
 	};
-<<<<<<< HEAD
 	/**
 	 * If present it will make the codemirror instance enter document mode. This means that whenever
 	 * the documentId changes the state of the codemirror instance is reset and stored in a map.
@@ -308,18 +307,6 @@
 	 * ```
 	 */
 	documentId?: string;
-	/**
-	 * This callback is called before the old codemirror state is pushed to the instance. This
-	 * allows you to store some non serializable state (some extensions may not properly use facets)
-	 * that you can than restore in the onDocumentChanged callback.
-	 */
-	onDocumentChanging?: () => void;
-	/**
-	 * This callback is called right after the state for the new document has been updated.
-	 */
-	onDocumentChanged?: () => void;
-=======
->>>>>>> a124885d
 };
 
 type CodemirrorInstance = {
@@ -354,10 +341,7 @@
 		instanceStore,
 		diagnostics,
 		onChangeBehavior = { kind: 'debounce', duration: 50 },
-<<<<<<< HEAD
 		documentId,
-=======
->>>>>>> a124885d
 	} = options;
 
 	const EDITOR_STATE_MAP = new Map<string, string>();
@@ -403,23 +387,12 @@
 
 		if (!is_equal(new_value, value)) {
 			value = new_value;
-<<<<<<< HEAD
 			dispatch_event(node, 'codemirror:textChange', value);
-			options.onTextChange?.(value);
-=======
-
-			node.dispatchEvent(new CustomEvent('codemirror:textChange', { detail: value }));
->>>>>>> a124885d
 		}
 
 		instanceStore?.set({ value, view, extensions: internal_extensions });
 
-<<<<<<< HEAD
-		dispatch_event(node, 'codemirror:change', tr);
-		options.onChange?.(tr);
-=======
-		node.dispatchEvent(new CustomEvent('codemirror:change', { detail: view_update }));
->>>>>>> a124885d
+		dispatch_event(node, 'codemirror:change', view_update);
 	}
 
 	const { kind: behaviorKind = 'debounce', duration: behaviorDuration = 50 } = onChangeBehavior;
@@ -466,12 +439,8 @@
 
 			// The final transaction object to be applied
 			const transaction: TransactionSpec = {};
-<<<<<<< HEAD
-			if (value !== new_options.value) {
-=======
 
 			if (!is_equal(value, new_options.value)) {
->>>>>>> a124885d
 				value = new_options.value;
 
 				transaction.changes = {
@@ -546,7 +515,6 @@
 					// we dispatch the events for document changing, this allows
 					// the user to store non serializable state (looking at you vim)
 					dispatch_event(node, 'codemirror:documentChanging');
-					options.onDocumentChanging?.();
 					// we set the state...if there's the old state we convert it from
 					// json and add back the history field otherwise we create a brand
 					// new state to wipe the history of the old one
@@ -566,7 +534,6 @@
 					);
 					// we dispatch the events for the documentChanged
 					dispatch_event(node, 'codemirror:documentChanged');
-					options.onDocumentChanged?.();
 				}
 			}
 
@@ -580,13 +547,8 @@
 				new_options.onChangeBehavior ?? { kind: 'debounce', duration: 50 };
 
 			if (
-<<<<<<< HEAD
-				options.onChangeBehavior?.kind !== behaviorKind ||
-				options.onChangeBehavior.duration !== behaviorDuration
-=======
 				!is_equal(options.onChangeBehavior?.kind, behaviorKind) ||
 				!is_equal(options.onChangeBehavior?.duration, behaviorDuration)
->>>>>>> a124885d
 			) {
 				on_change =
 					behaviorKind === 'debounce'
